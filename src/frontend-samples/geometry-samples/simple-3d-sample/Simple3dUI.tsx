--- conflicted
+++ resolved
@@ -3,16 +3,10 @@
 * See LICENSE.md in the project root for license terms and full copyright notice.
 *--------------------------------------------------------------------------------------------*/
 import * as React from "react";
-<<<<<<< HEAD
 import { BlankViewport } from "common/Geometry/BlankViewport";
-import { ColorDef } from "@bentley/imodeljs-common";
-import { ControlPane } from "common/ControlPane/ControlPane"; import { NumericInput, Select } from "@bentley/ui-core";
-import { ColorPickerButton } from "@bentley/ui-components";
-=======
-import { BlankViewport } from "common/GeometryCommon/BlankViewport";
+import { ControlPane } from "common/ControlPane/ControlPane";
+import { NumericInput, Select } from "@bentley/ui-core";
 import { ColorByName, ColorDef } from "@bentley/imodeljs-common";
-import { ControlPane } from "Components/ControlPane/ControlPane"; import { NumericInput, Select } from "@bentley/ui-core";
->>>>>>> 8217efd7
 import Simple3dApp from "./Simple3dApp";
 import { PolyfaceBuilder, StrokeOptions } from "@bentley/geometry-core";
 import { GeometryDecorator } from "common/Geometry/GeometryDecorator";
