--- conflicted
+++ resolved
@@ -5,13 +5,8 @@
 import * as React from "react";
 import { BlankViewport } from "common/Geometry/BlankViewport";
 import { Loop, Point3d } from "@bentley/geometry-core";
-<<<<<<< HEAD
-import { ColorDef } from "@bentley/imodeljs-common";
+import { ColorByName, ColorDef } from "@bentley/imodeljs-common";
 import { ControlPane } from "common/ControlPane/ControlPane";
-=======
-import { ColorByName, ColorDef } from "@bentley/imodeljs-common";
-import { ControlPane } from "Components/ControlPane/ControlPane";
->>>>>>> 8217efd7
 import { Button, NumericInput, Select } from "@bentley/ui-core";
 import Transformations2dApp from "./2dTransformationsApp";
 import { IModelApp } from "@bentley/imodeljs-frontend";
